--- conflicted
+++ resolved
@@ -119,18 +119,9 @@
             store.eventbus.clone(),
         ))
         .add_service(api::plans::service(pool.clone(), store.eventbus.clone()))
-<<<<<<< HEAD
-        .add_service(api::schedules::service(pool.clone()))
+        .add_service(api::schedules::service(store.clone()))
         .add_service(api::productitems::service(store.clone()))
         .add_service(api::productfamilies::service(store.clone()))
-=======
-        .add_service(api::schedules::service(store.clone()))
-        .add_service(api::productitems::service(pool.clone()))
-        .add_service(api::productfamilies::service(
-            pool.clone(),
-            store.eventbus.clone(),
-        ))
->>>>>>> 3ab54879
         .add_service(api::instance::service(pool.clone(), store.eventbus.clone()))
         .add_service(api::invoices::service(pool.clone()))
         .add_service(api::stats::service(pool.clone()))
