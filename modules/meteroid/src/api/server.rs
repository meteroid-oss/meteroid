--- conflicted
+++ resolved
@@ -113,13 +113,8 @@
             metering_service,
         ))
         .add_service(api::customers::service(pool.clone(), eventbus.clone()))
-<<<<<<< HEAD
         .add_service(api::tenants::service(store.clone()))
-        .add_service(api::apitokens::service(pool.clone(), eventbus.clone()))
-=======
-        .add_service(api::tenants::service(pool.clone(), provider_config_repo))
         .add_service(api::apitokens::service(store.clone(), eventbus.clone()))
->>>>>>> fd21bd58
         .add_service(api::pricecomponents::service(
             store.clone(),
             eventbus.clone(),
