[workspace]
resolver = "2"
members = [
  # meteroid
  "modules/meteroid",
  "modules/meteroid/crates/meteroid-grpc",
  "modules/meteroid/crates/stripe-client",
  "modules/meteroid/crates/hubspot-client",
  "modules/meteroid/crates/diesel-models",
  "modules/meteroid/crates/meteroid-store",
  "modules/meteroid/crates/meteroid-invoicing",
  "modules/meteroid/crates/meteroid-mailer",
  "modules/meteroid/crates/meteroid-oauth",
  "modules/meteroid/crates/meteroid-seeder",
  # metering
  "modules/metering",
  "modules/metering/crates/metering-grpc",
  # adapters
  "modules/adapters/openstack",
  "modules/adapters/slurm-collector",
  # shared
  "crates/kafka",
  "crates/common-build-info",
  "crates/common-config",
  "crates/common-domain",
  "crates/common-eventbus",
  "crates/common-grpc",
  "crates/common-grpc-error-as-tonic-macros",
  "crates/common-grpc-error-as-tonic-macros-impl",
  "crates/common-logging",
  "crates/common-utils",
  "crates/distributed-lock",
  # extra
  "extra/generator",
]

[workspace.package]
license = "AGPL-3.0-only"
edition = "2024"
rust-version = "1.85"
repository = "https://github.com/meteroid-oss/meteroid"

[workspace.dependencies]
anyhow = "1.0.75"
argon2 = "0.5.2"
async-trait = "0.1.74"
axum = { version = "0.8.1", features = ["json", "query", "tower-log", "http1"] }
axum-valid = "0.23.0"
<<<<<<< HEAD
arrow = { version = "55.0.0", default-features = false }
parquet = { version = "54.3.1", default-features = false }
=======
arrow = { version = "54.3.1", default-features = false }
parquet = { version = "55.0.0", default-features = false }
>>>>>>> a79bc70d
base62 = "2.0.2"
base64 = "0.22.0"
backon = "1.3.0"
build-info = "0.0.39"
build-info-build = "0.0.39"
bytes = "1.5.0"
cached = "0.55.1"
chacha20poly1305 = "0.10.1"
chrono = { version = "0.4.31", default-features = false }
chrono-tz = { version = "0.8.5" }
clap = "4.5.16"
clickhouse-rs = "1.1.0-alpha.1"
deadpool-postgres = "0.14.0"
diesel = { version = "2.2.6", features = ["chrono", "uuid", "serde_json", "numeric"] }
diesel-async = { version = "0.5.0", features = ["postgres", "deadpool"] }
diesel-derive-enum = { version = "2.1.0", features = ["postgres"] }
diesel_migrations = { version = "2.2.0", features = ["postgres"] }
diesel-derive-newtype = { version = "2.1.0" }
dotenvy = "0.15.7"
env_logger = "0.11.5"
envconfig = "0.11.0"
error-stack = "0.5.0"
educe = { version = "0.6.0", default-features = false, features = ["Default"] }
fake = "4.0.0"
fang = { version = "0.10.4", default-features = false }
fastrand = "2.0.1"
fluent = "0.16"
fluent-static = "0.5.0"
fluent-static-codegen = "0.6.0"
futures = "0.3.28"
futures-lite = "2.3.0"
futures-util = { version = "0.3.29", features = [] }
governor = "0.10.0"
hex = "0.4.3"
hmac = "0.12.1"
hmac-sha256 = "1.1.7"
http = { version = "1.1.0" }
http-body = "1.0.1"
humantime = { version = "2.1.0" }
hyper = { version = "1.4.1", default-features = false }
image = "0.25.2"
init-tracing-opentelemetry = { version = "0.28.0", features = ["tracing_subscriber_ext"] }
itertools = "0.14.0"
jsonwebtoken = "9.2.0"
lapin = "2.5.0"
lettre = { version = "0.11.11", default-features = false }
log = "0.4.20"
maud = "0.27.0"
moka = { version = "0.12.3", features = ["log", "logging", "sync"] }
nanoid = "0.4.0"
ndarray = "0.16.1"
ndarray-interp = { version = "0.5.0" }
nonzero_ext = { version = "0.3.0", default-features = false }
oauth2 = "5.0.0"
o2o = "0.5.3"
object_store = { version = "0.12.0", default-features = false }
once_cell = "1.18.0"
opentelemetry = { version = "0.29.0", features = ["metrics", "trace", "logs"] }
opentelemetry-otlp = { version = "0.29.0", features = ["trace", "metrics", "logs"] }
opentelemetry_sdk = { version = "0.29.0", features = ["trace", "metrics", "rt-tokio", "rt-tokio-current-thread"] }
opentelemetry-appender-tracing = { version = "0.29.1" }
pbjson-build = "0.7.0"
pin-project = "1.1.3"
proc-macro2 = { version = "1.0.78" }
prost = "0.13.3"
prost-build = "0.13.3"
prost-types = "0.13.3"
quick_cache = "0.6.2"
quote = "1.0.35"
rand = "0.9.0"
rand_chacha = "0.9.0"
rand_distr = "0.5.0"
rdkafka = "0.37.0"
reqwest = { version = "0.12.5", default-features = false }
reqwest-retry = { version = "0.7.0", default-features = false }
reqwest-middleware = { version = "0.4.1", default-features = false }
rstest = "0.25.0"
rust_decimal = "1.32.0"
rust_decimal_macros = "1.32.0"
rustls = { version = "0.23.12", default-features = false }
rusty-money = "0.4.1"
sailfish = "0.9.0"
sealed = "0.6.0"
secrecy = "0.8.0" # https://github.com/iqlusioninc/crates/issues/1234
segment = { version = "0.2.3" }
serde = { version = "1.0.189", default-features = false }
serde-enum-str = "0.4.0"
serde_json = "1.0.107"
serde_path_to_error = "0.1.14"
serde_with = "3.11.0"
serde_qs = "0.14.0"
serde_yaml = "0.9.30"
sha2 = "0.10.8"
shellexpand = "3.1.0"
svix = { version = "1.61.0", default-features = false }
syn = "2.0.52"
strum = { version = "0.27", default-features = false }
tap = "1.0.1"
testcontainers = "0.23.1"
testcontainers-modules = { version = "0.11.2", default-features = false }
thiserror = "2.0.3"
time = "0.3.36"
tokio = { version = "1.33.0", default-features = false }
tokio-postgres = { version = "0.7.7", default-features = false }
tokio-postgres-rustls = "0.13.0"
tokio-util = "0.7.10"
tonic = "0.12.3"
tonic-build = "0.12.3"
tonic-health = "0.12.3"
tonic-reflection = "0.12.3"
tonic-tracing-opentelemetry = "0.28.0"
tonic-web = "0.12.3"
tower = { version = "0.5.0" }
tower-http = { version = "0.6.1", features = ["full"] }
tower-layer = { version = "0.3.3" }
tracing = { version = "0.1.39", features = ["log"] }
tracing-log = "0.2.0"
tracing-subscriber = { version = "0.3.18", features = ["registry", "tracing-log", "fmt", "env-filter", "json"] }
typetag = "0.2.13"
typst = { version = "0.13.1" }
typst-pdf = { version = "0.13.1" }
typst-svg = { version = "0.13.1" }
typst-as-lib = { version = "0.14.1", features = [] }
derive_typst_intoval = { version = "0.3.0", features = [] }
unic-langid = "0.9"
url = "2.4.1"
uuid = "1.4.1"
utoipa = { version = "5.3.1", features = ["axum_extras", "uuid", "debug", "chrono"] }
utoipa-axum = { version = "0.2.0" }
utoipa-swagger-ui = { version = "9.0.1", features = ["axum"] }
utoipa-redoc = { version = "6.0.0", features = ["axum"] }
utoipa-rapidoc = { version = "6.0.0", features = ["axum"] }
utoipa-scalar = { version = "0.3.0", features = ["axum"] }
validator = { version = "0.20.0" }

# TODO prefix it all
common-build-info = { path = "crates/common-build-info" }
common-domain = { path = "crates/common-domain" }
common-config = { path = "crates/common-config" }
common-eventbus = { path = "crates/common-eventbus" }
common-logging = { path = "crates/common-logging" }
common-grpc = { path = "crates/common-grpc" }
common-grpc-error-as-tonic-macros = { path = "crates/common-grpc-error-as-tonic-macros" }
common-grpc-error-as-tonic-macros-impl = { path = "crates/common-grpc-error-as-tonic-macros-impl" }
metering-grpc = { path = "modules/metering/crates/metering-grpc" }
meteroid-grpc = { path = "modules/meteroid/crates/meteroid-grpc" }
common-utils = { path = "crates/common-utils" }
distributed-lock = { path = "crates/distributed-lock" }
kafka = { path = "crates/kafka" }
metering = { path = "modules/metering" }
diesel-models = { path = "modules/meteroid/crates/diesel-models" }
meteroid-store = { path = "modules/meteroid/crates/meteroid-store" }
meteroid-invoicing = { path = "modules/meteroid/crates/meteroid-invoicing" }
meteroid-mailer = { path = "modules/meteroid/crates/meteroid-mailer" }
stripe-client = { path = "modules/meteroid/crates/stripe-client" }
meteroid-oauth = { path = "modules/meteroid/crates/meteroid-oauth" }
meteroid-seeder = { path = "modules/meteroid/crates/meteroid-seeder" }
meteroid-hubspot-client = { path = "modules/meteroid/crates/hubspot-client" }<|MERGE_RESOLUTION|>--- conflicted
+++ resolved
@@ -46,13 +46,8 @@
 async-trait = "0.1.74"
 axum = { version = "0.8.1", features = ["json", "query", "tower-log", "http1"] }
 axum-valid = "0.23.0"
-<<<<<<< HEAD
 arrow = { version = "55.0.0", default-features = false }
-parquet = { version = "54.3.1", default-features = false }
-=======
-arrow = { version = "54.3.1", default-features = false }
 parquet = { version = "55.0.0", default-features = false }
->>>>>>> a79bc70d
 base62 = "2.0.2"
 base64 = "0.22.0"
 backon = "1.3.0"
