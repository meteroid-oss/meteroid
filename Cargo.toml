--- conflicted
+++ resolved
@@ -118,13 +118,8 @@
 rdkafka = "0.37.0"
 regex = "1"
 reqwest = { version = "0.12.5", default-features = false }
-<<<<<<< HEAD
-reqwest-middleware = "0.3.3"
+reqwest-middleware = "0.4.0"
 reqwest-retry = "0.7.0"
-=======
-reqwest-middleware = "0.4.0"
-reqwest-retry = "0.6.1"
->>>>>>> 67c5f8f6
 ring = "0.17.8"
 rstest = "0.23.0"
 rust_decimal = "1.32.0"
