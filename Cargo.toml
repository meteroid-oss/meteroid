--- conflicted
+++ resolved
@@ -123,15 +123,9 @@
 pbjson-build = "0.8.0"
 pin-project = "1.1.3"
 proc-macro2 = { version = "1.0.78" }
-<<<<<<< HEAD
 prost = "0.14.1"
 prost-build = "0.14.1"
 prost-types = "0.14.1"
-=======
-prost = "0.13.5"
-prost-build = "0.13.5"
-prost-types = "0.13.5"
->>>>>>> 2467e1e7
 quick_cache = "0.6.2"
 quote = "1.0.35"
 rand = "0.9.0"
